--- conflicted
+++ resolved
@@ -1,12 +1,4 @@
-<<<<<<< HEAD
 pub mod csp;
-pub mod explorer;
-pub mod explorer_node;
-pub mod frontier;
-pub mod iterative_improvement;
-pub mod problem;
-=======
 pub mod improve;
 pub mod problem;
-pub mod statexplorer;
->>>>>>> 9155f348
+pub mod statexplorer;